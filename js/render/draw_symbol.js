--- conflicted
+++ resolved
@@ -30,29 +30,21 @@
 function drawSymbol(painter, layer, posMatrix, tile, elementGroups, prefix, sdf) {
     var gl = painter.gl;
 
-<<<<<<< HEAD
-    var layoutProperties = bucket.layoutProperties;
-    var tr = painter.transform;
-
-    var alignedWithMap = layoutProperties[prefix + '-rotation-alignment'] === 'map';
-    var skewed = alignedWithMap;
-    var exMatrix, s, gamma_scale;
-=======
     posMatrix = painter.translateMatrix(posMatrix, tile, layer.paint[prefix + '-translate'], layer.paint[prefix + '-translate-anchor']);
 
-    var exMatrix = mat4.clone(painter.projectionMatrix);
+    var tr = painter.transform;
     var alignedWithMap = layer.layout[prefix + '-rotation-alignment'] === 'map';
-    var angleOffset = (alignedWithMap ? painter.transform.angle : 0);
->>>>>>> 63d20bab
+    var skewed = alignedWithMap;
+    var exMatrix, s, gammaScale;
 
     if (skewed) {
         exMatrix = mat4.create();
-        s = 8 / Math.pow(2, painter.transform.zoom - params.z);
-        gamma_scale = 1 / Math.cos(tr._pitch);
+        s = 4096 / tile.tileSize / Math.pow(2, painter.transform.zoom - tile.zoom);
+        gammaScale = 1 / Math.cos(tr._pitch);
     } else {
-        exMatrix = mat4.clone(painter.tile.exMatrix);
+        exMatrix = mat4.clone(tile.exMatrix);
         s = painter.transform.altitude;
-        gamma_scale = 1;
+        gammaScale = 1;
     }
     mat4.scale(exMatrix, exMatrix, [s, s, 1]);
 
@@ -65,7 +57,7 @@
     // than at the middle of the screen.
     var topedgelength = Math.sqrt(tr.height * tr.height / 4  * (1 + tr.altitude * tr.altitude));
     var x = tr.height / 2 * Math.tan(tr._pitch);
-    var extra = (topedgelength + x) / topedgelength - 1; 
+    var extra = (topedgelength + x) / topedgelength - 1;
 
     var text = prefix === 'text';
     var shader, buffer, texsize;
@@ -86,16 +78,10 @@
         buffer = tile.buffers.glyphVertex;
         texsize = [painter.glyphAtlas.width / 4, painter.glyphAtlas.height / 4];
     } else {
-<<<<<<< HEAD
-        imageSprite.bind(gl, alignedWithMap || params.rotating || params.zooming || fontScale != 1 || sdf || painter.transform.pitch);
-        buffer = bucket.buffers.iconVertex;
-        texsize = [imageSprite.img.width, imageSprite.img.height];
-=======
         painter.spriteAtlas.bind(gl, alignedWithMap || painter.options.rotating ||
-            painter.options.zooming || fontScale !== 1 || sdf);
+            painter.options.zooming || fontScale !== 1 || sdf || painter.transform.pitch);
         buffer = tile.buffers.iconVertex;
         texsize = [painter.spriteAtlas.width / 4, painter.spriteAtlas.height / 4];
->>>>>>> 63d20bab
     }
 
     gl.switchShader(shader, posMatrix, exMatrix);
@@ -132,27 +118,16 @@
         var haloOffset = 6;
         var gamma = 0.105 * defaultSizes[prefix] / fontSize / browser.devicePixelRatio;
 
-<<<<<<< HEAD
-        gl.uniform1f(shader.u_gamma, gamma * gamma_scale);
-        gl.uniform4fv(shader.u_color, layerStyle[prefix + '-color']);
-=======
-        gl.uniform1f(shader.u_gamma, gamma);
+        gl.uniform1f(shader.u_gamma, gamma * gammaScale);
         gl.uniform4fv(shader.u_color, layer.paint[prefix + '-color']);
->>>>>>> 63d20bab
         gl.uniform1f(shader.u_buffer, (256 - 64) / 256);
         gl.drawArrays(gl.TRIANGLES, begin, len);
 
         if (layer.paint[prefix + '-halo-color']) {
             // Draw halo underneath the text.
-<<<<<<< HEAD
-            gl.uniform1f(shader.u_gamma, (layerStyle[prefix + '-halo-blur'] * blurOffset / fontScale / sdfPx + gamma) * gamma_scale);
-            gl.uniform4fv(shader.u_color, layerStyle[prefix + '-halo-color']);
-            gl.uniform1f(shader.u_buffer, (haloOffset - layerStyle[prefix + '-halo-width'] / fontScale) / sdfPx);
-=======
-            gl.uniform1f(shader.u_gamma, layer.paint[prefix + '-halo-blur'] * blurOffset / fontScale / sdfPx + gamma);
+            gl.uniform1f(shader.u_gamma, (layer.paint[prefix + '-halo-blur'] * blurOffset / fontScale / sdfPx + gamma) * gammaScale);
             gl.uniform4fv(shader.u_color, layer.paint[prefix + '-halo-color']);
             gl.uniform1f(shader.u_buffer, (haloOffset - layer.paint[prefix + '-halo-width'] / fontScale) / sdfPx);
->>>>>>> 63d20bab
             gl.drawArrays(gl.TRIANGLES, begin, len);
         }
     } else {
